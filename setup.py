import os
from setuptools import find_packages, setup

with open(os.path.join(os.path.dirname(__file__), 'README.rst')) as readme:
    README = readme.read()

# allow setup.py to be run from any path
os.chdir(os.path.normpath(os.path.join(os.path.abspath(__file__), os.pardir)))

setup(
    name='burocracy',
<<<<<<< HEAD
    version='0.3.2',
=======
    version='0.4',
>>>>>>> 62ba9a75
    license='MIT',

    install_requires=[
        'pypandoc',
        'python-docx',
        'python-pptx>=0.6.2',
    ],
    include_package_data=True,
    packages=find_packages(exclude=["tests"]),

    setup_requires=['pytest-runner'],
    tests_require=[
        'PyPDF2',
        'pytest-cov',
    ],

    description='Templating and pdf generation for docx/pptx files',
    long_description=README,
    author='Maykin Media, Robin Ramael, Sergei Maertens',
    author_email='robin.ramael@maykinmedia.nl, sergei@maykinmedia.nl',
    classifiers=[
        'Development Status :: 3 - Alpha',
        'Environment :: Web Environment',
        'Intended Audience :: Developers',
        'Operating System :: OS Independent',
        'Programming Language :: Python',
        'Programming Language :: Python :: 3',
        'Programming Language :: Python :: 3.4',
        'Programming Language :: Python :: 3.5',
        'Topic :: Internet :: WWW/HTTP',
        'Topic :: Internet :: WWW/HTTP :: Dynamic Content',
    ],
)<|MERGE_RESOLUTION|>--- conflicted
+++ resolved
@@ -9,11 +9,7 @@
 
 setup(
     name='burocracy',
-<<<<<<< HEAD
-    version='0.3.2',
-=======
     version='0.4',
->>>>>>> 62ba9a75
     license='MIT',
 
     install_requires=[
